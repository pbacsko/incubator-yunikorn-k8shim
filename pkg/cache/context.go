--- conflicted
+++ resolved
@@ -664,16 +664,7 @@
 	return err
 }
 
-<<<<<<< HEAD
-func (ctx *Context) IsPodFitNodeViaPreemption(name, node string, allocations []string, startIndex int) (index int, ok bool) {
-=======
 func (ctx *Context) IsPodFitNodeViaPreemption(name, node string, allocations []string, startIndex int) (int, bool) {
-	// assume minimal pods need killing if running in testing mode
-	if ctx.apiProvider.IsTestingMode() {
-		return startIndex, false
-	}
-
->>>>>>> 1e4bcc09
 	ctx.lock.RLock()
 	defer ctx.lock.RUnlock()
 	if pod, _ := ctx.schedulerCache.GetPod(name); pod != nil {
